--- conflicted
+++ resolved
@@ -55,11 +55,8 @@
     "pytest-celery>=1.0.1",
     "flower>=2.0.1",
     "mkdocs-click>=0.8.1",
-<<<<<<< HEAD
     "mkdocs-gitbook>=0.0.1",
-=======
     "pytest-mock>=3.14.0",
->>>>>>> ae54b5fb
 ]
 
 [tool.pyright]
