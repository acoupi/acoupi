--- conflicted
+++ resolved
@@ -107,10 +107,7 @@
 #   pdm stores project-wide configurations in .pdm.toml, but it is recommended to not include it
 #   in version control.
 #   https://pdm.fming.dev/#use-with-ide
-<<<<<<< HEAD
-=======
 .pdm.toml
->>>>>>> 885533ac
 .pdm-python
 
 # PEP 582; used by e.g. github.com/David-OConnor/pyflow and github.com/pdm-project/pdm
