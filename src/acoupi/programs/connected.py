--- conflicted
+++ resolved
@@ -51,7 +51,6 @@
 and sending messages and heartbeats according to the configured settings.
 """
 
-<<<<<<< HEAD
 import datetime
 from typing import Optional
 
@@ -59,16 +58,13 @@
 from pydantic import BaseModel
 
 from acoupi import components, data
-from acoupi.programs import AcoupiProgram
-=======
->>>>>>> 826d658f
 from acoupi.programs.templates import (
     MessagingConfig,
     MessagingProgram,
 )
+from acoupi.programs.templates.messaging import MessagingProgramConfiguration
 
 
-<<<<<<< HEAD
 class SaveRecordingFilter(BaseModel):
     """Recording saving options configuration."""
 
@@ -85,7 +81,7 @@
     frequency_interval: int = 5
 
 
-class ConfigSchema(BasicConfiguration, MessagingConfigMixin):
+class ConfigSchema(MessagingProgramConfiguration):
     """Configuration Schema for Connected Program.
 
     This schema combines the settings for basic program functionality and
@@ -95,17 +91,12 @@
     recording_saving: Optional[SaveRecordingFilter] = None
 
 
-class Program(MessagingProgramMixin, BasicProgramMixin, AcoupiProgram):
-=======
 class Program(MessagingProgram):
->>>>>>> 826d658f
     """Connected Program.
 
     This program provides a basic Acoupi program with added messaging
     capabilities.
     """
-
-<<<<<<< HEAD
     config_schema = ConfigSchema
 
     def get_recording_filters(self, config: ConfigSchema):
@@ -164,7 +155,4 @@
                 )
             )
 
-        return saving_filters
-=======
-    config_schema = MessagingConfig
->>>>>>> 826d658f
+        return saving_filters