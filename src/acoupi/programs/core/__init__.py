--- conflicted
+++ resolved
@@ -14,10 +14,4 @@
     "AcoupiWorker",
     "DEFAULT_WORKER_CONFIG",
     "NoUserPrompt",
-<<<<<<< HEAD
-    "ProgramConfig",
-    "ProgramProtocol",
-    "WorkerConfig",
-=======
->>>>>>> 826d658f
 ]