--- conflicted
+++ resolved
@@ -29,15 +29,9 @@
 
 from acoupi.programs.templates.basic import (
     AudioConfiguration,
-<<<<<<< HEAD
-    BasicConfiguration,
-    BasicProgramMixin,
+    BasicProgramConfiguration,
+    BasicProgram,
     PathsConfiguration,
-=======
-    BasicProgram,
-    BasicProgramConfiguration,
-    DataConfiguration,
->>>>>>> 826d658f
 )
 from acoupi.programs.templates.detection import (
     DetectionProgram,
@@ -51,21 +45,18 @@
 
 __all__ = [
     "AudioConfiguration",
-<<<<<<< HEAD
     "BasicConfiguration",
+    "BasicProgram",
+    "BasicProgramConfiguration",
     "BasicProgramMixin",
+    "DataConfiguration",
+    "DetectionProgram",
+    "DetectionProgramConfiguration",
     "MessagingConfig",
+    "MessagingConfig",
+    "MessagingConfig",
+    "MessagingProgram",
+    "MessagingProgramConfiguration",
+    "MessagingProgramMixin",
     "PathsConfiguration",
-    "MessagingProgramMixin",
-    "MessagingConfigMixin",
-=======
-    "BasicProgramConfiguration",
-    "BasicProgram",
-    "DataConfiguration",
-    "DetectionProgramConfiguration",
-    "DetectionProgram",
-    "MessagingConfig",
-    "MessagingProgramConfiguration",
-    "MessagingProgram",
->>>>>>> 826d658f
 ]