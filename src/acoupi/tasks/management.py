--- conflicted
+++ resolved
@@ -57,13 +57,9 @@
                 continue
 
             if required - {model.name_model for model in model_outputs}:
-<<<<<<< HEAD
                 logger.info(
                     f"Check that file has been processed: {model_outputs.name_model}"
                 )
-=======
-                logger.info(f"Check that file has been processed: {model_outputs.name_model}")
->>>>>>> d4d57105
                 continue
 
             if file_filters and not all(
@@ -73,19 +69,9 @@
                 logger.info(
                     f"Recording does not pass filters: {recording.path}"
                 )
-                #recording.path.unlink()
+                recording.path.unlink()
                 continue
-<<<<<<< HEAD
             else:
-                new_path = file_manager.saving_recording(
-                    recording, model_outputs=model_outputs
-                )
-                if new_path is not None:
-                    store.update_recording_path(recording, new_path)
-                    logger.debug(f"Recording has been moved: {new_path}")
-=======
-
-            else: 
                 new_path = file_manager.saving_recording(
                     recording, model_outputs=model_outputs
                 )
@@ -93,7 +79,6 @@
                 if new_path is not None:
                     store.update_recording_path(recording, new_path)
                     logger.info(f"Recording has been moved: {new_path}")
->>>>>>> d4d57105
                 else:
                     logger.debug("Recording has not been deleted.")
 
