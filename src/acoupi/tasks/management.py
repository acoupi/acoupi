import logging
from pathlib import Path
from typing import Callable, List, Optional

from acoupi.components import types
from acoupi.files import TEMP_PATH, get_temp_files

logger = logging.getLogger(__name__)
logger.setLevel(logging.INFO)


def generate_file_management_task(
    store: types.Store,
    file_managers: List[types.RecordingSavingManager],
    logger: logging.Logger = logger,
    file_filters: Optional[List[types.RecordingSavingFilter]] = None,
    required_models: Optional[List[str]] = None,
    temp_path: Path = TEMP_PATH,
) -> Callable[[], None]:
    """Build a process to manage files.

    Use this function to build a process that will manage files using your
    preferred file manager and store. This function will return a function
    that can be used to start the process.

    Recordings are temporarily stored on the memory to reduce the number of
    writes to the disk. This process will move recordings from the memory to
    the disk, and remove recordings that are no longer needed.

    Args:
        store: The store containing recordings and their associated outputs.
        file_managers: A list of file managers responsible for saving recordings.
        logger: The logger used for logging information and errors.
        file_filters: Optional list of filters to determine whether a recording should be saved.
        required_models: Optional list of models that must be present in the outputs.
        temp_path: The path where temporary files are stored.

    Returns
    -------
        A callable that executes the file management task.
    """
    if required_models is None:
        required_models = []

    required = set(required_models)

    def file_management_task() -> None:
        """Manage files."""
        logger.info(" ----  START MANAGEMENT TASK ---- ")
        temp_wav_files = get_temp_files(path=temp_path)

        recordings_and_outputs = store.get_recordings_by_path(
            paths=temp_wav_files
        )

        for recording, model_outputs in recordings_and_outputs:
            logger.info(f"Recording: {recording.path}")
            logger.info(f"Model Outputs: {model_outputs}")

            if recording.path is None:
                logger.error(
                    "Temporary recording %s has no path",
                    recording.id,
                )
                continue

            if not model_outputs:
                logger.info("File not processed. Skip")
                continue

            if required - {model.name_model for model in model_outputs}:
                logger.info(
                    f"Check that file has been processed: {model_outputs.name_model}"
                )
                continue

            # Which files should be saved?
            if file_filters and not all(
                file_filter.should_save_recording(recording, model_outputs)
                for file_filter in file_filters
            ):
                logger.info(
                    f"Recording does not pass filters: {recording.path}"
                )
                recording.path.unlink()
                continue

            # Where should files be stored?
            for file_manager in file_managers:
                new_path = file_manager.saving_recording(
                    recording, model_outputs=model_outputs
                )
                logger.info(f"New Path to recordings: {new_path}")
                if new_path is not None:
                    store.update_recording_path(recording, new_path)
<<<<<<< HEAD
                    logger.debug(f"Recording has been moved: {new_path}")
=======
                    logger.info(f"Recording has been moved: {new_path}")
>>>>>>> d04bcb5b
                else:
                    logger.debug("Recording has not been deleted.")

    return file_management_task<|MERGE_RESOLUTION|>--- conflicted
+++ resolved
@@ -93,11 +93,7 @@
                 logger.info(f"New Path to recordings: {new_path}")
                 if new_path is not None:
                     store.update_recording_path(recording, new_path)
-<<<<<<< HEAD
-                    logger.debug(f"Recording has been moved: {new_path}")
-=======
                     logger.info(f"Recording has been moved: {new_path}")
->>>>>>> d04bcb5b
                 else:
                     logger.debug("Recording has not been deleted.")
 
