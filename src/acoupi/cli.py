--- conflicted
+++ resolved
@@ -77,23 +77,17 @@
         click.echo("Acoupi is not setup. Run `acoupi setup` first.")
         return
 
-<<<<<<< HEAD
-    """Check the status of acoupi services."""
-    click.echo("Acoupi services status are:")
-    system.status_services()
-=======
     try:
         # Check if acoupi services are enabled.
-        if system.enable_services() == TRUE :
+        if system.enable_services():
             click.echo("Acoupi services are ON.")
 
         # Check if acoupi services are disabled.
-        elif system.disable_services() == TRUE:
+        elif system.disable_services():
             click.echo("Acoupi services are OFF.")
 
     except Exception as e:
         click.echo(f"Error checking acoupi status: {e}")
->>>>>>> bf11fb3f
 
 
 @acoupi.group()
