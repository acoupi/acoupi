"""Implementation of AudioRecorder for acoupi.

Audio recorder is used to record audio files. Audio recorder
(PyAudioRecorder) is implemented as class that inherit from
AudioRecorder. The class should implement the record() method which
return a temporary audio file based on the dataclass Recording. The
dataclass Recording takes a datetime.datetime object, a path from type
str, a duration from type float, and samplerate from type float.

The audio recorder takes arguments related to the audio device. It
specifies the acoutics parameters of recording an audio file. These are
the samplerate, the duration, the number of audio_channels, the chunk
size, and the index of the audio device. The index of the audio device
corresponds to the index of the USB port the device is connected to. The
audio recorder return a temporary .wav file.
"""

import datetime
import math
import wave
from pathlib import Path
from typing import List, Optional

import click
import pyaudio
from celery.utils.log import get_task_logger
from pydantic import BaseModel

from acoupi import data
from acoupi.components.types import AudioRecorder
from acoupi.devices.audio import get_input_device_by_name, get_input_devices
from acoupi.system.exceptions import HealthCheckError, ParameterError

TMP_PATH = Path("/run/shm/")

__all__ = [
    "PyAudioRecorder",
    "MicrophoneConfig",
]


class PyAudioRecorder(AudioRecorder):
    """Component that records fixed duration audio to a file."""

    duration: float
    """The duration of the audio file in seconds."""

    samplerate: int
    """The samplerate of the audio file in Hz."""

    audio_channels: int
    """The number of audio channels."""

    device_name: str
    """The name of the input audio device."""

    chunksize: int

    audio_dir: Path
    """The directory where to store the created recordings."""

    def __init__(
        self,
        duration: float,
        samplerate: int,
        audio_channels: int,
        device_name: str,
<<<<<<< HEAD
        chunksize: int = 512,
=======
        chunksize: int = 2048,
>>>>>>> ba60a5a5
        audio_dir: Path = TMP_PATH,
        logger=None,
    ) -> None:
        """Initialise the AudioRecorder with the audio parameters."""
        # Audio Duration
        self.duration = duration

        # Audio Microphone Parameters
        self.samplerate = samplerate
        self.audio_channels = audio_channels
        self.device_name = device_name

        # Audio Files Parameters
        self.chunksize = chunksize
        self.audio_dir = audio_dir
        self.sample_width = pyaudio.get_sample_size(pyaudio.paInt16)

        if logger is None:
            logger = get_task_logger(__name__)
        self.logger = logger

    def record(self, deployment: data.Deployment) -> data.Recording:
        """Record an audio file.

        Return the temporary path of the file.
        """
        now = datetime.datetime.now()
        temp_path = self.audio_dir / f'{now.strftime("%Y%m%d_%H%M%S")}.wav'
        frames = self.get_recording_data(duration=self.duration)
        self.save_recording(frames, temp_path)
        return data.Recording(
            path=temp_path,
            created_on=now,
            duration=self.duration,
            samplerate=self.samplerate,
            audio_channels=self.audio_channels,
            chunksize=self.chunksize,
            deployment=deployment,
        )

    def get_recording_data(
        self,
        duration: Optional[float] = None,
        num_chunks: Optional[int] = None,
    ) -> bytes:
        if num_chunks is None:
            if duration is None:
                raise ValueError("duration or num_chunks must be provided")

            # NOTE: Round up to the nearest chunk otherwise the recording will
            # be shorter than the requested duration
            num_chunks = math.ceil(duration * self.samplerate / self.chunksize)

        if duration is None:
            duration = num_chunks * self.chunksize / self.samplerate

        p = pyaudio.PyAudio()

        device = self.get_input_device(p)

        stream = p.open(
            format=pyaudio.paInt16,
            channels=self.audio_channels,
            rate=self.samplerate,
            input=True,
            frames_per_buffer=self.chunksize,
            input_device_index=device.index,
        )

        frames = []
        for _ in range(0, num_chunks if num_chunks > 0 else 1):
            audio_data = stream.read(
                self.chunksize,
                exception_on_overflow=True,
            )
            frames.append(audio_data)

        stream.stop_stream()
        stream.close()
        p.terminate()

        data = b"".join(frames)

        # NOTE: Due to the rounding up of the number of chunks, the recording
        # might be longer than the requested duration. We need to truncate the
        # data to the expected length.
        expected_length = int(
            2 * self.samplerate * duration * self.audio_channels
        )
        if len(data) > expected_length:
            data = data[:expected_length]

        return data

    def save_recording(self, data: bytes, path: Path) -> None:
        """Save the recording to a file."""
        with wave.open(str(path), "wb") as temp_audio_file:
            temp_audio_file.setnchannels(self.audio_channels)
            temp_audio_file.setsampwidth(self.sample_width)
            temp_audio_file.setframerate(self.samplerate)
            temp_audio_file.writeframes(data)

    def get_input_device(self, p: pyaudio.PyAudio):
        """Get the input device."""
        try:
            device = get_input_device_by_name(p, self.device_name)
        except IOError as error:
            raise ParameterError(
                value="device_name",
                message=(
                    "The selected input device was not found. "
                    f"Device name: {self.device_name}"
                ),
                help="Check if the microphone is connected.",
            ) from error

        return device

    def check(self):
        """Check if the audio recorder is compatible with the config."""
        num_chunks = 20
        try:
            data = self.get_recording_data(num_chunks=num_chunks)
        except ParameterError as error:
            raise HealthCheckError(
                message=(
                    "The audio recorder is not compatible with the "
                    "selected microphone. Check the configurations."
                    f"Error: {error}"
                )
            ) from error
        except OSError as error:
            if "Invalid sample rate" in str(error):
                raise HealthCheckError(
                    message=(
                        "The audio recorder is not compatible with the "
                        "selected samplerate. Check the configurations."
                    )
                ) from error

            if "Invalid number of channels" in str(error):
                raise HealthCheckError(
                    message=(
                        "The audio recorder is not compatible with the "
                        "selected number of channels. Check the configurations."
                    )
                ) from error

            raise error

        if len(data) != self.chunksize * self.audio_channels * 2 * num_chunks:
            raise HealthCheckError(
                message=(
                    "The audio recorder is not working properly. "
                    "Check the configurations."
                )
            )


class MicrophoneConfig(BaseModel):
    device_name: str
    samplerate: int = 48_000
    audio_channels: int = 1

    @classmethod
    def setup(
        cls,
        args: List[str],
        prompt: bool = True,
        prefix: str = "",
    ) -> "MicrophoneConfig":
        """Set up the microphone configuration."""
        return parse_microphone_config(args, prompt, prefix)


def parse_microphone_config(
    args: List[str],
    prompt: bool = True,
    prefix: str = "",
) -> MicrophoneConfig:
    # TODO: Adapt to use args, prompt and prefix
    click.secho("\n* Setting up microphone configuration.\n", fg="green")

    p = pyaudio.PyAudio()

    available_devices = get_input_devices(p)

    if len(available_devices) == 0:
        click.secho(
            "\n* No compatible audio device found.\n", fg="red", bold=True
        )
        raise ParameterError(
            value="device_index",
            message="No compatible audio device found.",
            help="Check if the microphone is connected.",
        )

    click.secho("Available audio devices:\n", fg="green", bold=True)
    click.secho(
        f"{'Index':<7}{'Name':40}{'Channels':<10}{'Sample Rate':<10}",
        fg="green",
    )
    for device in available_devices:
        click.secho(f"[{device.index:>2}]   ", fg="green", bold=True, nl=False)
        click.echo(
            f"{device.name[:38]:<40}"
            f"{device.max_input_channels:<10}"
            f"{device.default_samplerate:<10}",
        )

    while True:
        try:
            index = click.prompt(
                "\nSelect an audio device index",
                type=click.Choice([str(d.index) for d in available_devices]),
                value_proc=int,
            )
            selected_device = next(
                d for d in available_devices if d.index == index
            )
            break
        except (ValueError, StopIteration):
            click.secho(
                "Invalid input. Please select a valid audio device index.",
                fg="red",
            )

    click.secho("\nInfo of selected audio device:\n", fg="green", bold=True)
    click.secho(
        f"{'index':20} = {selected_device.index}\n"
        f"{'name':20} = {selected_device.name}\n"
        f"{'max channels':20} = {selected_device.max_input_channels}\n"
        f"{'default sample rate':20} = {selected_device.default_samplerate}\n",
        fg="yellow",
    )

    while True:
        try:
            channels = click.prompt(
                "Select the number of audio channels",
                type=click.Choice(
                    [
                        str(i)
                        for i in range(
                            1, 1 + selected_device.max_input_channels
                        )
                    ]
                ),
                value_proc=int,
                default=selected_device.max_input_channels,
            )
            if channels > selected_device.max_input_channels:
                raise ValueError
            break
        except ValueError:
            click.secho(
                "Invalid input. Please select a valid "
                "number of audio channels.",
                fg="red",
            )

    while True:
        try:
            samplerate = click.prompt(
                "\nSelect the samplerate. The default samplerate is "
                "recommended but your device might support other "
                "sampling rates.",
                type=int,
                default=selected_device.default_samplerate,
            )
            if p.is_format_supported(
                samplerate,
                input_device=selected_device.index,
                input_channels=channels,
                input_format=pyaudio.paInt16,
            ):
                break
        except ValueError as error:
            if error.args[0] == "Invalid sample rate":
                click.secho(
                    "Samplerate not supported by the audio device.",
                    fg="red",
                )
                click.secho(
                    "Please try with another samplerate. "
                    "We recommend you consult the documentation of your "
                    "audio device to find the supported samplerates.",
                    fg="yellow",
                )
            else:
                click.secho(
                    "Invalid input. Please select a valid samplerate.",
                    fg="red",
                )

    return MicrophoneConfig(
        device_name=selected_device.name,
        samplerate=samplerate,
        audio_channels=channels,
    )<|MERGE_RESOLUTION|>--- conflicted
+++ resolved
@@ -65,11 +65,7 @@
         samplerate: int,
         audio_channels: int,
         device_name: str,
-<<<<<<< HEAD
-        chunksize: int = 512,
-=======
         chunksize: int = 2048,
->>>>>>> ba60a5a5
         audio_dir: Path = TMP_PATH,
         logger=None,
     ) -> None:
