--- conflicted
+++ resolved
@@ -140,7 +140,9 @@
             ):
                 return self.dirpath_false
 
-        return self.dirpath  # Default path if any of the above conditions are not met.
+        return (
+            self.dirpath
+        )  # Default path if any of the above conditions are not met.
 
     def save_recording(
         self,
@@ -158,13 +160,9 @@
         >>> saving_threshold = 0.3
 
         >>> model_outputs = [
+        ...     data.ModelOutput(tags=[data.Tag(confidence_score=0.7)]),
         ...     data.ModelOutput(
-        ...         tags=[data.Tag(confidence_score=0.7)]
-        ...     ),
-        ...     data.ModelOutput(
-        ...         detections=[
-        ...             data.Detection(detection_score=0.6)
-        ...         ]
+        ...         detections=[data.Detection(detection_score=0.6)]
         ...     ),
         ... ]
         >>> saving_directory = self.get_saving_recording_path(
@@ -200,7 +198,9 @@
     directory: Path
     """Directory where the files are stored."""
 
-    def __init__(self, directory: Path, logger: Optional[logging.Logger] = None):
+    def __init__(
+        self, directory: Path, logger: Optional[logging.Logger] = None
+    ):
         """Create a new BaseFileManager."""
         if logger is None:
             logger = get_task_logger(__name__)
@@ -282,18 +282,13 @@
     the constructor.
     """
 
-<<<<<<< HEAD
     def get_file_path(self, recording: data.Recording) -> Path:
-        """Get the path where the file of a recording should be stored."""
-        date = recording.datetime
-        directory = Path(str(date.year)) / Path(str(date.month)) / Path(str(date.day))
-        time = recording.datetime.strftime("%H%M%S")
-=======
-    def get_file_path(self, recording: types.Recording) -> Path:
         """Get the path where the file of a recording should be stored.
 
-        Args:
-            recording: Recording to get the path for.
+        Parameters
+        ----------
+        recording
+            Recording to get the path for.
 
         Returns
         -------
@@ -304,7 +299,6 @@
             Path(str(date.year)) / Path(str(date.month)) / Path(str(date.day))
         )
         time = recording.created_on.strftime("%H%M%S")
->>>>>>> ae54b5fb
         return directory / Path(f"{time}_{recording.id}.wav")
 
 
