--- conflicted
+++ resolved
@@ -55,7 +55,6 @@
         recording: data.Recording,
         model_outputs: Optional[List[data.ModelOutput]] = None,
     ) -> bool:
-<<<<<<< HEAD
         """Save a recording if it falls within the specified interval.
 
         Examples
@@ -73,11 +72,7 @@
         >>> filter.should_save_recording(recording)
         True
         """
-        time = recording.datetime.time()
-=======
-        """Determine if a recording should be saved."""
         time = recording.created_on.time()
->>>>>>> ae54b5fb
         if self.interval.start > self.interval.end:
             return self.interval.start <= time or time <= self.interval.end
 
